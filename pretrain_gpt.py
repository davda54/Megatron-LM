--- conflicted
+++ resolved
@@ -1,23 +1,17 @@
 # Copyright (c) 2023, NVIDIA CORPORATION.  All rights reserved.
-
-"""Pretrain GPT"""
-
+"""Pretrain GPT."""
+
+import os
 import torch
+from torch import Tensor
 from functools import partial
+from typing import Union
 from megatron import get_args
 from megatron import print_rank_0
 from megatron import get_timers
 from megatron import get_tokenizer
 from megatron.core import mpu, tensor_parallel
 from megatron.core.enums import ModelType
-<<<<<<< HEAD
-from megatron.data.gpt_dataset import build_train_valid_test_datasets
-from megatron.model import GPTModel
-from megatron.training import pretrain
-from megatron.utils import get_ltor_masks_and_position_ids
-from megatron.utils import average_losses_across_data_parallel_group
-from megatron.arguments import core_transformer_config_from_args
-=======
 from megatron.core.datasets.blended_megatron_dataset_builder import BlendedMegatronDatasetBuilder
 from megatron.core.datasets.blended_megatron_dataset_config import GPTDatasetConfig
 from megatron.core.datasets.gpt_dataset import GPTDataset
@@ -44,22 +38,15 @@
     Args:
         pre_process (bool, optional): Set to true if you need to compute embedings. Defaults to True.
         post_process (bool, optional): Set to true if you need to want to compute output logits/loss. Defaults to True.
->>>>>>> 25ba0d0f
-
-def model_provider(pre_process=True, post_process=True):
-    """Build the model."""
+
+
+    Returns:
+        Union[GPTModel, megatron.model.GPTModel]: The returned model
+    """
+    args = get_args()
 
     print_rank_0('building GPT model ...')
     config = core_transformer_config_from_args(get_args())
-<<<<<<< HEAD
-    model = GPTModel(
-        config,
-        num_tokentypes=0,
-        parallel_output=True,
-        pre_process=pre_process,
-        post_process=post_process
-    )
-=======
 
     if args.use_mcore_models:
         if args.spec is not None:
@@ -94,21 +81,16 @@
             post_process=post_process
         )
 
->>>>>>> 25ba0d0f
     return model
 
 
 def get_batch(data_iterator):
-<<<<<<< HEAD
-    """Generate a batch"""
-=======
     """Generate a batch."""
 
     # TODO: this is pretty hacky, find a better way
     if (not mpu.is_pipeline_first_stage()) and (not mpu.is_pipeline_last_stage()):
         return None, None, None, None, None
 
->>>>>>> 25ba0d0f
     args = get_args()
     tokenizer = get_tokenizer()
 
@@ -148,9 +130,6 @@
 
     return batch.values()
 
-<<<<<<< HEAD
-def loss_func(loss_mask, output_tensor):
-=======
 def loss_func(loss_mask: Tensor, output_tensor: Tensor):
     """Loss function.
 
@@ -160,7 +139,6 @@
     """    
     args = get_args()
 
->>>>>>> 25ba0d0f
     losses = output_tensor.float()
     loss_mask = loss_mask.view(-1).float()
     if args.context_parallel_size > 1:
@@ -170,8 +148,6 @@
     else:
         loss = torch.sum(losses.view(-1) * loss_mask) / loss_mask.sum()
 
-<<<<<<< HEAD
-=======
     # Check individual rank losses are not NaN prior to DP all-reduce.
     if args.check_for_nan_in_loss_and_grad:
         global_rank = torch.distributed.get_rank()
@@ -180,15 +156,19 @@
             f'Device: {torch.cuda.current_device()}, node: {os.uname()[1]}'
         )
 
->>>>>>> 25ba0d0f
     # Reduce loss for logging.
     averaged_loss = average_losses_across_data_parallel_group([loss])
 
     return loss * args.context_parallel_size, {'lm loss': averaged_loss[0]}
 
 
-def forward_step(data_iterator, model):
-    """Forward step."""
+def forward_step(data_iterator, model: GPTModel):
+    """Forward training step.
+
+    Args:
+        data_iterator : Input data iterator
+        model (GPTModel): The GPT Model
+    """
     args = get_args()
     timers = get_timers()
 
@@ -222,25 +202,13 @@
 
 
 def train_valid_test_datasets_provider(train_val_test_num_samples):
-    """Build train, valid, and test datasets."""
-    args = get_args()
-
-<<<<<<< HEAD
-    print_rank_0('> building train, validation, and test datasets '
-                 'for GPT ...')
-    train_ds, valid_ds, test_ds = build_train_valid_test_datasets(
-        data_prefix=args.data_path,
-        data_impl=args.data_impl,
-        splits_string=args.split,
-        train_valid_test_num_samples=train_val_test_num_samples,
-        seq_length=args.seq_length,
-        seed=args.seed,
-        skip_warmup=(not args.mmap_warmup),
-        train_data_prefix=args.train_data_path,
-        valid_data_prefix=args.valid_data_path,
-        test_data_prefix=args.test_data_path,
-        data_cache_path=args.data_cache_path)
-=======
+    """Build the train test and validation datasets.
+
+    Args:
+        train_val_test_num_samples : A list containing the number of samples in train test and validation.
+    """
+    args = get_args()
+
     print_rank_0("> building train, validation, and test datasets for GPT ...")
 
     train_ds, valid_ds, test_ds = BlendedMegatronDatasetBuilder(
@@ -249,7 +217,6 @@
         core_gpt_dataset_config_from_args(args)
     ).build()
 
->>>>>>> 25ba0d0f
     print_rank_0("> finished creating GPT datasets ...")
 
     return train_ds, valid_ds, test_ds
